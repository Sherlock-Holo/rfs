--- conflicted
+++ resolved
@@ -39,11 +39,7 @@
 tokio = "0.2"
 async-signals = "0.3"
 snap = "1"
-<<<<<<< HEAD
 atomic_value = "0.1.0"
-=======
-atomic_value = "0.1"
->>>>>>> 6b4b93a5
 
 [dependencies.fuse]
 branch = "master"
